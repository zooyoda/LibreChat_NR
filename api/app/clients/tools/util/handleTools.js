const { logger } = require('@librechat/data-schemas');
const { SerpAPI } = require('@langchain/community/tools/serpapi');
const { Calculator } = require('@langchain/community/tools/calculator');
<<<<<<< HEAD
const { WordPressJWTAPI } = require('../');
const { EnvVar, createCodeExecutionTool, createSearchTool } = require('@librechat/agents');
const { Tools, EToolResources, loadWebSearchAuth, replaceSpecialVars } = require('librechat-data-provider');

// ✅ ИСПРАВЛЕНО: Правильный импорт Google Workspace
=======
const { mcpToolPattern, loadWebSearchAuth } = require('@librechat/api');
const { EnvVar, createCodeExecutionTool, createSearchTool } = require('@librechat/agents');
const { Tools, EToolResources, replaceSpecialVars } = require('librechat-data-provider');
>>>>>>> aec1777a
const {
  availableTools,
  manifestToolMap,
  GoogleSearchAPI,
  DALLE3,
  FluxAPI,
  OpenWeather,
  GoogleWorkspace,
  StructuredSD,
  StructuredACS,
  TraversaalSearch,
  StructuredWolfram,
  createYouTubeTools,
  TavilySearchResults,
  createOpenAIImageTools,
} = require('../');

const { primeFiles: primeCodeFiles } = require('~/server/services/Files/Code/process');
const { createFileSearchTool, primeFiles: primeSearchFiles } = require('./fileSearch');
const { getUserPluginAuthValue } = require('~/server/services/PluginService');
const { loadAuthValues } = require('~/server/services/Tools/credentials');
const { getCachedTools } = require('~/server/services/Config');
const { createMCPTool } = require('~/server/services/MCP');

/**
 * Validates the availability and authentication of tools for a user based on environment variables or user-specific plugin authentication values.
 * Tools without required authentication or with valid authentication are considered valid.
 *
 * @param {Object} user The user object for whom to validate tool access.
 * @param {Array} tools An array of tool identifiers to validate. Defaults to an empty array.
 * @returns {Promise<Array>} A promise that resolves to an array of valid tool identifiers.
 */
const validateTools = async (user, tools = []) => {
  try {
    const validToolsSet = new Set(tools);
    const availableToolsToValidate = availableTools.filter((tool) =>
      validToolsSet.has(tool.pluginKey),
    );

    /**
     * Validates the credentials for a given auth field or set of alternate auth fields for a tool.
     * If valid admin or user authentication is found, the function returns early. Otherwise, it removes the tool from the set of valid tools.
     *
     * @param {string} authField The authentication field or fields (separated by "||" for alternates) to validate.
     * @param {string} toolName The identifier of the tool being validated.
     */
    const validateCredentials = async (authField, toolName) => {
      const fields = authField.split('||');
      for (const field of fields) {
        const adminAuth = process.env[field];
        if (adminAuth && adminAuth.length > 0) {
          return;
        }

        let userAuth = null;
        try {
          userAuth = await getUserPluginAuthValue(user, field);
        } catch (err) {
          if (field === fields[fields.length - 1] && !userAuth) {
            throw err;
          }
        }

        if (userAuth && userAuth.length > 0) {
          return;
        }
      }
      validToolsSet.delete(toolName);
    };

    for (const tool of availableToolsToValidate) {
      if (!tool.authConfig || tool.authConfig.length === 0) {
        continue;
      }
      for (const auth of tool.authConfig) {
        await validateCredentials(auth.authField, tool.pluginKey);
      }
    }

    return Array.from(validToolsSet.values());
  } catch (err) {
    logger.error('[validateTools] There was a problem validating tools', err);
    throw new Error(err);
  }
};

/** @typedef {typeof import('@langchain/core/tools').Tool} ToolConstructor */
/** @typedef {import('@langchain/core/tools').Tool} Tool */

/**
 * Initializes a tool with authentication values for the given user, supporting alternate authentication fields.
 * Authentication fields can have alternates separated by "||", and the first defined variable will be used.
 *
 * @param {string} userId The user ID for which the tool is being loaded.
 * @param {Array} authFields Array of strings representing the authentication fields. Supports alternate fields delimited by "||".
 * @param {ToolConstructor} ToolConstructor The constructor function for the tool to be initialized.
 * @param {Object} options Optional parameters to be passed to the tool constructor alongside authentication values.
 * @returns {() => Promise} An Async function that, when called, asynchronously initializes and returns an instance of the tool with authentication.
 */
const loadToolWithAuth = (userId, authFields, ToolConstructor, options = {}) => {
  return async function () {
    const authValues = await loadAuthValues({ userId, authFields });
    return new ToolConstructor({ ...options, ...authValues, userId });
  };
};

/**
 * @param {string} toolKey
 * @returns {Array}
 */
const getAuthFields = (toolKey) => {
  return manifestToolMap[toolKey]?.authConfig.map((auth) => auth.authField) ?? [];
};

/**
 *
 * @param {object} object
 * @param {string} object.user
 * @param {Pick} [object.agent]
 * @param {string} [object.model]
 * @param {EModelEndpoint} [object.endpoint]
 * @param {LoadToolOptions} [object.options]
 * @param {boolean} [object.useSpecs]
 * @param {Array} object.tools
 * @param {boolean} [object.functions]
 * @param {boolean} [object.returnMap]
 * @returns {Promise<{ loadedTools: Tool[], toolContextMap: Object } | Record>}
 */
const loadTools = async ({
  user,
  agent,
  model,
  endpoint,
  tools = [],
  options = {},
  functions = true,
  returnMap = false,
}) => {
  try {
    // ✅ ИСПРАВЛЕНО: Добавлен Google Workspace в toolConstructors
    const toolConstructors = {
      flux: FluxAPI,
      calculator: Calculator,
      google: GoogleSearchAPI,
      open_weather: OpenWeather,
      wolfram: StructuredWolfram,
      'stable-diffusion': StructuredSD,
      'azure-ai-search': StructuredACS,
      traversaal_search: TraversaalSearch,
      tavily_search_results_json: TavilySearchResults,
      wordpress_jwt_api: WordPressJWTAPI,
      google_workspace: GoogleWorkspace, // ✅ Ключевое исправление
    };

    // ✅ ДОБАВЛЕНО: Отладочное логирование для диагностики
    logger.info('[loadTools] Available toolConstructors:', Object.keys(toolConstructors));
    logger.info('[loadTools] GoogleWorkspace constructor type:', typeof GoogleWorkspace);
    
    const customConstructors = {
      serpapi: async (_toolContextMap) => {
        const authFields = getAuthFields('serpapi');
        let envVar = authFields[0] ?? '';
        let apiKey = process.env[envVar];
        if (!apiKey) {
          apiKey = await getUserPluginAuthValue(user, envVar);
        }
        return new SerpAPI(apiKey, {
          location: 'Austin,Texas,United States',
          hl: 'en',
          gl: 'us',
        });
      },
      youtube: async (_toolContextMap) => {
        const authFields = getAuthFields('youtube');
        const authValues = await loadAuthValues({ userId: user, authFields });
        return createYouTubeTools(authValues);
      },
      image_gen_oai: async (toolContextMap) => {
        const authFields = getAuthFields('image_gen_oai');
        const authValues = await loadAuthValues({ userId: user, authFields });
        const imageFiles = options.tool_resources?.[EToolResources.image_edit]?.files ?? [];
        let toolContext = '';
        for (let i = 0; i < imageFiles.length; i++) {
          const file = imageFiles[i];
          if (!file) {
            continue;
          }
          if (i === 0) {
            toolContext =
              'Image files provided in this request (their image IDs listed in order of appearance) available for image editing:';
          }
          toolContext += `\n\t- ${file.file_id}`;
          if (i === imageFiles.length - 1) {
            toolContext += `\n\nInclude any you need in the \`image_ids\` array when calling \`${EToolResources.image_edit}_oai\`. You may also include previously referenced or generated image IDs.`;
          }
        }
        if (toolContext) {
          toolContextMap.image_edit_oai = toolContext;
        }
        return createOpenAIImageTools({
          ...authValues,
          isAgent: !!agent,
          req: options.req,
          imageFiles,
        });
      },
    };

    const requestedTools = {};

    if (functions === true) {
      toolConstructors.dalle = DALLE3;
    }

    /** @type {ImageGenOptions} */
    const imageGenOptions = {
      isAgent: !!agent,
      req: options.req,
      fileStrategy: options.fileStrategy,
      processFileURL: options.processFileURL,
      returnMetadata: options.returnMetadata,
      uploadImageBuffer: options.uploadImageBuffer,
    };

    const toolOptions = {
      flux: imageGenOptions,
      dalle: imageGenOptions,
      'stable-diffusion': imageGenOptions,
      serpapi: { location: 'Austin,Texas,United States', hl: 'en', gl: 'us' },
    };

    /** @type {Record<string, string>} */
    const toolContextMap = {};

    const appTools = (await getCachedTools({ includeGlobal: true })) ?? {};

    for (const tool of tools) {
      if (tool === Tools.execute_code) {
        requestedTools[tool] = async () => {
          const authValues = await loadAuthValues({
            userId: user,
            authFields: [EnvVar.CODE_API_KEY],
          });
          const codeApiKey = authValues[EnvVar.CODE_API_KEY];
          const { files, toolContext } = await primeCodeFiles(options, codeApiKey);
          if (toolContext) {
            toolContextMap[tool] = toolContext;
          }
          const CodeExecutionTool = createCodeExecutionTool({
            user_id: user,
            files,
            ...authValues,
          });
          CodeExecutionTool.apiKey = codeApiKey;
          return CodeExecutionTool;
        };
        continue;
      } else if (tool === Tools.file_search) {
        requestedTools[tool] = async () => {
          const { files, toolContext } = await primeSearchFiles(options);
          if (toolContext) {
            toolContextMap[tool] = toolContext;
          }
          return createFileSearchTool({ req: options.req, files, entity_id: agent?.id });
        };
        continue;
      } else if (tool === Tools.web_search) {
        const webSearchConfig = options?.req?.app?.locals?.webSearch;
        const result = await loadWebSearchAuth({
          userId: user,
          loadAuthValues,
          webSearchConfig,
        });
<<<<<<< HEAD
        const { onSearchResults, onGetHighlights } = options?.[Tools.web_search] ?? {};
        requestedTools[tool] = async () => {
          toolContextMap[tool] = `# \`${tool}\`:

=======
        const codeApiKey = authValues[EnvVar.CODE_API_KEY];
        const { files, toolContext } = await primeCodeFiles(
          {
            ...options,
            agentId: agent?.id,
          },
          codeApiKey,
        );
        if (toolContext) {
          toolContextMap[tool] = toolContext;
        }
        const CodeExecutionTool = createCodeExecutionTool({
          user_id: user,
          files,
          ...authValues,
        });
        CodeExecutionTool.apiKey = codeApiKey;
        return CodeExecutionTool;
      };
      continue;
    } else if (tool === Tools.file_search) {
      requestedTools[tool] = async () => {
        const { files, toolContext } = await primeSearchFiles({
          ...options,
          agentId: agent?.id,
        });
        if (toolContext) {
          toolContextMap[tool] = toolContext;
        }
        return createFileSearchTool({ req: options.req, files, entity_id: agent?.id });
      };
      continue;
    } else if (tool === Tools.web_search) {
      const webSearchConfig = options?.req?.app?.locals?.webSearch;
      const result = await loadWebSearchAuth({
        userId: user,
        loadAuthValues,
        webSearchConfig,
      });
      const { onSearchResults, onGetHighlights } = options?.[Tools.web_search] ?? {};
      requestedTools[tool] = async () => {
        toolContextMap[tool] = `# \`${tool}\`:
>>>>>>> aec1777a
Current Date & Time: ${replaceSpecialVars({ text: '{{iso_datetime}}' })}

1. **Execute immediately without preface** when using \`${tool}\`.

2. **After the search, begin with a brief summary** that directly addresses the query without headers or explaining your process.

3. **Structure your response clearly** using Markdown formatting (Level 2 headers for sections, lists for multiple points, tables for comparisons).

4. **Cite sources properly** according to the citation anchor format, utilizing group anchors when appropriate.

5. **Tailor your approach to the query type** (academic, news, coding, etc.) while maintaining an expert, journalistic, unbiased tone.

6. **Provide comprehensive information** with specific details, examples, and as much relevant context as possible from search results.

7. **Avoid moralizing language.**

`.trim();
          return createSearchTool({
            ...result.authResult,
            onSearchResults,
            onGetHighlights,
            logger,
          });
        };
        continue;
      } else if (tool && appTools[tool] && mcpToolPattern.test(tool)) {
        requestedTools[tool] = async () =>
          createMCPTool({
            req: options.req,
            res: options.res,
            toolKey: tool,
            model: agent?.model ?? model,
            provider: agent?.provider ?? endpoint,
          });
        continue;
      }

      if (customConstructors[tool]) {
        requestedTools[tool] = async () => customConstructors[tool](toolContextMap);
        continue;
      }

      if (toolConstructors[tool]) {
        // ✅ ИСПРАВЛЕНО: Правильное использование переменной toolOptions
        const toolSpecificOptions = toolOptions[tool] || {};
        const toolInstance = loadToolWithAuth(
          user,
          getAuthFields(tool),
          toolConstructors[tool],
          toolSpecificOptions,
        );
        requestedTools[tool] = toolInstance;
        continue;
      }
    }

    if (returnMap) {
      return requestedTools;
    }

    const toolPromises = [];
    for (const tool of tools) {
      const validTool = requestedTools[tool];
      if (validTool) {
        toolPromises.push(
          validTool().catch((error) => {
            logger.error(`Error loading tool ${tool}:`, error);
            return null;
          }),
        );
      }
    }

    const loadedTools = (await Promise.all(toolPromises)).flatMap((plugin) => plugin || []);
    return { loadedTools, toolContextMap };
  } catch (error) {
    logger.error('[loadTools] There was an error loading tools', error);
    throw new Error(error);
  }
};

module.exports = {
  loadToolWithAuth,
  validateTools,
  loadTools,
};<|MERGE_RESOLUTION|>--- conflicted
+++ resolved
@@ -1,17 +1,14 @@
 const { logger } = require('@librechat/data-schemas');
 const { SerpAPI } = require('@langchain/community/tools/serpapi');
 const { Calculator } = require('@langchain/community/tools/calculator');
-<<<<<<< HEAD
 const { WordPressJWTAPI } = require('../');
 const { EnvVar, createCodeExecutionTool, createSearchTool } = require('@librechat/agents');
 const { Tools, EToolResources, loadWebSearchAuth, replaceSpecialVars } = require('librechat-data-provider');
 
 // ✅ ИСПРАВЛЕНО: Правильный импорт Google Workspace
-=======
 const { mcpToolPattern, loadWebSearchAuth } = require('@librechat/api');
 const { EnvVar, createCodeExecutionTool, createSearchTool } = require('@librechat/agents');
 const { Tools, EToolResources, replaceSpecialVars } = require('librechat-data-provider');
->>>>>>> aec1777a
 const {
   availableTools,
   manifestToolMap,
@@ -285,12 +282,6 @@
           loadAuthValues,
           webSearchConfig,
         });
-<<<<<<< HEAD
-        const { onSearchResults, onGetHighlights } = options?.[Tools.web_search] ?? {};
-        requestedTools[tool] = async () => {
-          toolContextMap[tool] = `# \`${tool}\`:
-
-=======
         const codeApiKey = authValues[EnvVar.CODE_API_KEY];
         const { files, toolContext } = await primeCodeFiles(
           {
@@ -333,7 +324,6 @@
       const { onSearchResults, onGetHighlights } = options?.[Tools.web_search] ?? {};
       requestedTools[tool] = async () => {
         toolContextMap[tool] = `# \`${tool}\`:
->>>>>>> aec1777a
 Current Date & Time: ${replaceSpecialVars({ text: '{{iso_datetime}}' })}
 
 1. **Execute immediately without preface** when using \`${tool}\`.
