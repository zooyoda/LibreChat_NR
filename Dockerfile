<<<<<<< HEAD
FROM node:20.19-alpine
=======
# v0.7.9-rc1
>>>>>>> aec1777a

WORKDIR /app

# ✅ Установка системных зависимостей включая curl для health checks
RUN apk add --no-cache \
    bash \
    curl \
    git \
    python3 \
    make \
    g++ \
    file \
    ca-certificates \
    bind-tools \
    iputils \
    && rm -rf /var/cache/apk/*

# ✅ Настройка DNS для улучшения соединения с Google APIs
RUN echo "nameserver 1.1.1.1" > /etc/resolv.conf && \
    echo "nameserver 8.8.8.8" >> /etc/resolv.conf && \
    echo "nameserver 8.8.4.4" >> /etc/resolv.conf

# ✅ ИСПРАВЛЕНО: Создание ТОЛЬКО persistent директорий для данных (БЕЗ /data/config)
RUN mkdir -p /data/workspace_tokens \
    && mkdir -p /data/uploads \
    && mkdir -p /data/images \
    && mkdir -p /data/logs \
    && mkdir -p /data/meilis_data

# Копируем package.json для всех подпроектов
COPY package*.json ./
COPY client/package*.json ./client/
COPY api/package*.json ./api/
COPY mcp-github-api/package*.json ./mcp-github-api/
COPY mcp-telegram/package*.json ./mcp-telegram/
COPY sequentialthinking-mcp/package*.json ./sequentialthinking-mcp/
COPY mcp-context7/package*.json ./mcp-context7/
COPY mcp-fetch/package*.json ./mcp-fetch/
COPY mcp-google-workspace/package*.json ./mcp-google-workspace/

# Копируем исходный код
COPY . .

# Создаем рабочие директории
RUN mkdir -p /app/config /app/logs /app/workspace \
    && mkdir -p /app/client/public/images /app/api/logs

# ✅ Настройка прав
RUN chown -R node:node /app \
    && chown -R node:node /data

USER node

# Установка зависимостей
RUN npm ci --include=dev

# Установка Google APIs
RUN npm install googleapis google-auth-library || \
    (echo "Retrying googleapis installation..." && sleep 5 && npm install googleapis google-auth-library)

# ===== СБОРКА MCP СЕРВЕРОВ =====

# MCP-GITHUB-API
WORKDIR /app/mcp-github-api
RUN npm install --omit=dev

# MCP-TELEGRAM
WORKDIR /app/mcp-telegram
RUN npm install
RUN npm run build

# MCP-SEQUENTIALTHINKING
WORKDIR /app/sequentialthinking-mcp
RUN npm install
RUN npm run build
RUN npm prune --omit=dev

# MCP-CONTEXT7
WORKDIR /app/mcp-context7
RUN npm install
RUN npm run build
RUN npm prune --omit=dev

# MCP-FETCH
WORKDIR /app/mcp-fetch
RUN npm install
RUN npm run build
RUN npm prune --omit=dev

# GOOGLE WORKSPACE
WORKDIR /app/mcp-google-workspace
RUN npm install
RUN npm run build
RUN npm prune --omit=dev

# Возвращаемся в корневой каталог
WORKDIR /app

# Проверка MCP серверов
RUN echo "=== MCP servers verification ===" \
    && ls -la sequentialthinking-mcp/dist/index.js \
    && ls -la mcp-context7/dist/index.js \
    && ls -la mcp-fetch/dist/index.js \
    && ls -la mcp-github-api/index.js \
    && echo "✅ All MCP servers verified"

# Сборка frontend
RUN npm run frontend \
    && echo "✅ Frontend built successfully"

# ✅ ИСПРАВЛЕНО: Копирование librechat.yaml в СТАНДАРТНОЕ место
COPY librechat.yaml /app/librechat.yaml

# ✅ ИСПРАВЛЕНО: Переменные окружения БЕЗ проблемной CONFIG_PATH
ENV HOST=0.0.0.0
ENV NODE_ENV=production
ENV PORT=3080
ENV WORKSPACE_BASE_PATH=/app/workspace
ENV LOG_MODE=strict

# ✅ ТОЛЬКО специфичные переменные для persistent storage (БЕЗ CONFIG_PATH)
ENV PERSISTENT_DATA_PATH=/data
ENV GOOGLE_TOKENS_PATH=/data/workspace_tokens
ENV UPLOADS_PATH=/data/uploads
ENV IMAGES_PATH=/data/images
ENV LOGS_PATH=/data/logs

# ✅ Сетевые настройки для Amvera
ENV NODE_TLS_REJECT_UNAUTHORIZED=0
ENV GOOGLE_OAUTH_TIMEOUT=60000
ENV HTTP_TIMEOUT=60000
ENV HTTPS_TIMEOUT=60000
ENV NODE_OPTIONS="--max-old-space-size=2048 --dns-result-order=ipv4first"

# ✅ Настройки для обхода proxy ограничений
ENV HTTP_PROXY=""
ENV HTTPS_PROXY=""
ENV NO_PROXY="localhost,127.0.0.1,oauth2.googleapis.com,*.googleapis.com"

# ✅ ИСПРАВЛЕНО: Правильное разделение RUN команд
RUN ln -sf /data/uploads /app/uploads \
    && ln -sf /data/images /app/images \
    && ln -sf /data/workspace_tokens /app/workspace_tokens

# ✅ ИСПРАВЛЕНО: Отдельная команда для network tests
RUN echo "=== Network connectivity test ===" \
    && curl -I --connect-timeout 10 --max-time 30 https://www.google.com || echo "Google unreachable during build" \
    && curl -I --connect-timeout 10 --max-time 30 https://registry.npmjs.org || echo "NPM registry unreachable during build"

# ✅ Health check с корректным curl
HEALTHCHECK --interval=30s --timeout=15s --start-period=90s --retries=3 \
    CMD curl -f http://localhost:3080/api/health || \
        (echo "Health check failed" && curl -f http://localhost:3080/ || exit 1)

EXPOSE 3080

# ✅ ИСПРАВЛЕНО: Упрощенная CMD команда
CMD echo "=== Starting LibreChat ===" && \
    echo "Environment: $NODE_ENV" && \
    echo "Host: $HOST" && \
    echo "Port: $PORT" && \
    echo "Config file: /app/librechat.yaml" && \
    echo "Persistent data: $PERSISTENT_DATA_PATH" && \
    echo "Google tokens: $GOOGLE_TOKENS_PATH" && \
    ls -la /data/ && \
    echo "=== Starting server ===" && \
    node api/server/index.js<|MERGE_RESOLUTION|>--- conflicted
+++ resolved
@@ -1,8 +1,5 @@
-<<<<<<< HEAD
 FROM node:20.19-alpine
-=======
 # v0.7.9-rc1
->>>>>>> aec1777a
 
 WORKDIR /app
 
